--- conflicted
+++ resolved
@@ -1,10 +1,6 @@
 {
   "name": "photo-sphere-viewer",
-<<<<<<< HEAD
-  "version": "3.2.2",
-=======
-  "version": "3.3.0-SNAPSHOT",
->>>>>>> 89d69fb8
+  "version": "3.2.3",
   "authors": [
     {
       "name": "Jérémy Heleine",
